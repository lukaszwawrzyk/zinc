--- conflicted
+++ resolved
@@ -275,12 +275,7 @@
       if (plugin) scalaBase / ("sbt-" + sbtv) else scalaBase
     }
 
-<<<<<<< HEAD
-  // TODO: Fix source module
-  def compilersSetting = compilers := Compiler.compilers(scalaInstance.value, classpathOptions.value, javaHome.value, ivyConfiguration.value, ???)(appConfiguration.value, streams.value.log)
-=======
   def compilersSetting = compilers := Compiler.compilers(scalaInstance.value, classpathOptions.value, javaHome.value, ivyConfiguration.value, scalaCompilerBridgeSource.value)(appConfiguration.value, streams.value.log)
->>>>>>> d4f7977c
 
   lazy val configTasks = docTaskSettings(doc) ++ inTask(compile)(compileInputsSettings) ++ configGlobal ++ compileAnalysisSettings ++ Seq(
     compile <<= compileTask,
